use core::ffi::c_void;
use std::mem;
use std::ptr;
use std::pin::Pin;
use symcrypt_sys;

pub const SHA256_HMAC_RESULT_SIZE: usize = symcrypt_sys::SYMCRYPT_SHA256_RESULT_SIZE as usize;
pub const SHA384_HMAC_RESULT_SIZE: usize = symcrypt_sys::SYMCRYPT_SHA384_RESULT_SIZE as usize;

/// Generic trait for HMACs
pub trait Hmac {
    type Result;

    fn append(&mut self, data: &[u8]);
    fn result(&mut self) -> Self::Result;
}

pub struct HmacSha256State{
    inner: Pin<Box<HmacSha256Inner>>,
}

struct HmacSha256Inner {
    state: symcrypt_sys::SYMCRYPT_HMAC_SHA256_STATE,
    expanded_key: symcrypt_sys::SYMCRYPT_HMAC_SHA256_EXPANDED_KEY,
}

/// Using an inner HmacSha256 state that is Pin<Box<T>> since the memory address for Self is moved around when returning from HmacSha256State::new()
///
/// SymCrypt expects the address for its structs to stay static through the structs lifetime to guarantee that structs are not memcpy'd as
/// doing so would lead to use-after-free and inconsistent states.
impl HmacSha256State {
    pub fn new(key: &[u8]) -> Self {
        let mut instance = HmacSha256State {
            inner: Box::pin(HmacSha256Inner { 
                state: symcrypt_sys::SYMCRYPT_HMAC_SHA256_STATE::default(),
                expanded_key: symcrypt_sys::SYMCRYPT_HMAC_SHA256_EXPANDED_KEY::default() 
            }),
        };
        unsafe { // SAFETY: FFI calls
            symcrypt_sys::SymCryptHmacSha256ExpandKey(
                &mut instance.inner.expanded_key,
                key.as_ptr(),
                key.len() as symcrypt_sys::SIZE_T,
            );
            symcrypt_sys::SymCryptHmacSha256Init(&mut instance.inner.state, &instance.inner.expanded_key);
        }
        instance
    }
}

impl Hmac for HmacSha256State {
    type Result = [u8; SHA256_HMAC_RESULT_SIZE];

    fn append(&mut self, data: &[u8]) {
        unsafe { // SAFETY: FFI calls
            symcrypt_sys::SymCryptHmacSha256Append(
                &mut self.inner.state,
                data.as_ptr(),
                data.len() as symcrypt_sys::SIZE_T,
            )
        }
    }

    fn result(&mut self) -> Self::Result {
        let mut result = [0u8; SHA256_HMAC_RESULT_SIZE];
        unsafe { // SAFETY: FFI calls
            symcrypt_sys::SymCryptHmacSha256Result(&mut self.inner.state, result.as_mut_ptr());
        }
        result
    }
}

impl Drop for HmacSha256State {
    fn drop(&mut self) {
        unsafe { // SAFETY: FFI calls
            symcrypt_sys::SymCryptWipe(
                ptr::addr_of_mut!(self.inner.state) as *mut c_void,
                mem::size_of_val(&mut self.inner.state) as symcrypt_sys::SIZE_T,
            );

            symcrypt_sys::SymCryptWipe(
                ptr::addr_of_mut!(self.inner.expanded_key) as *mut c_void,
                mem::size_of_val(&mut self.inner.expanded_key) as symcrypt_sys::SIZE_T,
            );
        }
    }
}

pub fn hmac_sha256(key: &[u8], data: &[u8], result: &mut [u8; SHA256_HMAC_RESULT_SIZE]) {
    unsafe { // SAFETY: FFI calls
        let mut expanded_key = symcrypt_sys::SYMCRYPT_HMAC_SHA256_EXPANDED_KEY::default();
        symcrypt_sys::SymCryptHmacSha256ExpandKey(
            &mut expanded_key,
            key.as_ptr(),
            key.len() as symcrypt_sys::SIZE_T,
        );
        symcrypt_sys::SymCryptHmacSha256(
            &mut expanded_key,
            data.as_ptr(),
            data.len() as symcrypt_sys::SIZE_T,
            result.as_mut_ptr(),
        );
        symcrypt_sys::SymCryptWipe(
            ptr::addr_of_mut!(expanded_key) as *mut c_void,
            mem::size_of_val(&mut expanded_key) as symcrypt_sys::SIZE_T,
        );
    }
}


pub struct HmacSha384State {
    inner: Pin<Box<HmacSha384Inner>>,
}

struct HmacSha384Inner {
    state: symcrypt_sys::SYMCRYPT_HMAC_SHA384_STATE,
    expanded_key: symcrypt_sys::SYMCRYPT_HMAC_SHA384_EXPANDED_KEY,
}

<<<<<<< HEAD
/// Using an inner HmacSha384 state that is Pin<Box<T>> since the memory address for Self is moved around when returning from HmacSha384State::new()
///
/// SymCrypt expects the address for its structs to stay static through the structs lifetime to guarantee that structs are not memcpy'd as
/// doing so would lead to use-after-free and inconsistent states.
=======
// /// doing so would lead to use-after-free and inconsistent states.
// impl HmacSha256State {
//     pub fn new(key: &[u8]) -> Self {
//         let mut instance = HmacSha256State {
//             inner: Box::pin(HmacSha256Inner { 
//                 state: symcrypt_sys::SYMCRYPT_HMAC_SHA256_STATE::default(),
//                 expanded_key: symcrypt_sys::SYMCRYPT_HMAC_SHA256_EXPANDED_KEY::default() 
//             }),
//         };

>>>>>>> da83beb1
impl HmacSha384State {
    pub fn new(key: &[u8]) -> Self {
        let mut instance = HmacSha384State {
            inner: Box::pin(HmacSha384Inner {
                state: symcrypt_sys::SYMCRYPT_HMAC_SHA384_STATE::default(),
                expanded_key: symcrypt_sys::SYMCRYPT_HMAC_SHA384_EXPANDED_KEY::default(),
            }),
        };
        unsafe { // SAFETY: FFI calls
            symcrypt_sys::SymCryptHmacSha384ExpandKey(
                &mut instance.inner.expanded_key,
                key.as_ptr(),
                key.len() as symcrypt_sys::SIZE_T,
            );
            symcrypt_sys::SymCryptHmacSha384Init(&mut instance.inner.state, &instance.inner.expanded_key);
        }
        instance
    }
}

impl Hmac for HmacSha384State {
    type Result = [u8; SHA384_HMAC_RESULT_SIZE];

    fn append(&mut self, data: &[u8]) {
        unsafe { // SAFETY: FFI calls
            symcrypt_sys::SymCryptHmacSha384Append(
                &mut self.inner.state,
                data.as_ptr(),
                data.len() as symcrypt_sys::SIZE_T,
            )
        }
    }

    fn result(&mut self) -> Self::Result {
        let mut result = [0u8; SHA384_HMAC_RESULT_SIZE];
        unsafe { // SAFETY: FFI calls
            symcrypt_sys::SymCryptHmacSha384Result(&mut self.inner.state, result.as_mut_ptr());
        }
        result
    }
}

impl Drop for HmacSha384State {
    fn drop(&mut self) {
        unsafe { // SAFETY: FFI calls
            symcrypt_sys::SymCryptWipe(
                ptr::addr_of_mut!(self.inner.state) as *mut c_void,
                mem::size_of_val(&mut self.inner.state) as symcrypt_sys::SIZE_T,
            );

            symcrypt_sys::SymCryptWipe(
                ptr::addr_of_mut!(self.inner.expanded_key) as *mut c_void,
                mem::size_of_val(&mut self.inner.expanded_key) as symcrypt_sys::SIZE_T,
            );
        }
    }
}

pub fn hmac_sha384(key: &[u8], data: &[u8], result: &mut [u8; SHA384_HMAC_RESULT_SIZE]) {
    unsafe { // SAFETY: FFI calls
        let mut expanded_key = symcrypt_sys::SYMCRYPT_HMAC_SHA384_EXPANDED_KEY::default();
        symcrypt_sys::SymCryptHmacSha384ExpandKey(
            &mut expanded_key,
            key.as_ptr(),
            key.len() as symcrypt_sys::SIZE_T,
        );

        symcrypt_sys::SymCryptHmacSha384(
            &mut expanded_key,
            data.as_ptr(),
            data.len() as symcrypt_sys::SIZE_T,
            result.as_mut_ptr(),
        );

        symcrypt_sys::SymCryptWipe(
            ptr::addr_of_mut!(expanded_key) as *mut c_void,
            mem::size_of_val(&mut expanded_key) as symcrypt_sys::SIZE_T,
        );
    }
}

#[cfg(test)]
mod test {
    use super::*;

    fn test_generic_hmac_state<H: Hmac>(mut hash_state: H, data: &[u8], expected: &str)
    where
        H::Result: AsRef<[u8]>,
    {
        hash_state.append(data);
        let result = hash_state.result();
        assert_eq!(hex::encode(result), expected);
    }

    #[test]
    pub fn test_hmac_sha256() {
        let p_key = hex::decode("0b0b0b0b0b0b0b0b0b0b0b0b0b0b0b0b").unwrap();
        let data = hex::decode("").unwrap();
        let expected = "915cb2c078aaf5dfb3560cf6d96997e987b2de5cd46f9a2ef92493bfc34bab16";
<<<<<<< HEAD
    
        let hmac_test = HmacSha256State::new(&p_key);
=======
        let mut result: [u8; SHA256_HMAC_RESULT_SIZE] = [0; SHA256_HMAC_RESULT_SIZE];
    
        let mut hmac_test = HmacSha256State::new(&p_key);
>>>>>>> da83beb1
        test_generic_hmac_state(hmac_test, &data, expected)        
    }

    #[test]
<<<<<<< HEAD
=======
    pub fn test_hmac() {
        let p_key = hex::decode("0b0b0b0b0b0b0b0b0b0b0b0b0b0b0b0b").unwrap();
        let data = hex::decode("").unwrap();
        let expected = "915cb2c078aaf5dfb3560cf6d96997e987b2de5cd46f9a2ef92493bfc34bab16";
        let mut hmac_test = HmacSha256State::new(&p_key);
        let mut result: [u8; SHA256_HMAC_RESULT_SIZE] = [0; SHA256_HMAC_RESULT_SIZE];


        hmac_test.append(&data);
        let result = hmac_test.result();
        assert_eq!(hex::encode(result), expected);
    }

    #[test]
>>>>>>> da83beb1
    pub fn test_stateless_hmac_sha256() {
        let p_key = hex::decode("0a71d5cf99849bc13d73832dcd864244").unwrap();
        let data = hex::decode("17f1ee0c6767a1f3f04bb3c1b7a4e0d4f0e59e5963c1a3bf1540a76b25136baef425faf488722e3e331c77d26fbbd8300df532498f50c5ecd243f481f09348f964ddb8056f6e2886bb5b2f453fcf1de5629f3d166324570bf849792d35e3f711b041b1a7e30494b5d1316484ed85b8da37094627a8e66003d079bfd8beaa80dc").unwrap();
        let expected = "2a0f542090b51b84465cd93e5ddeeaa14ca51162f48047835d2df845fb488af4";
        let mut result: [u8; SHA256_HMAC_RESULT_SIZE] = [0; SHA256_HMAC_RESULT_SIZE];

        hmac_sha256(&p_key, &data, &mut result);
        assert_eq!(hex::encode(result), expected);
    }

    #[test]
    pub fn test_hmac_sha384() {
        let p_key = hex::decode("ba139c3403432b6ee435d71fed08d6fa12aee12201f02d47b3b29d12417936c4")
            .unwrap();
        let data = hex::decode("beec952d19e8b3db3a4b7fdb4c1d2ea1c492741ea23ceb92f380b9a29b476eaa51f52b54eb9f096adc79b8e8fb8d675686b3e45466bd0577b4f246537dbeb3d9c2a709e4c383180e7ee86bc872e52baaa8ef4107f41ebbc5799a716b6b50e87c19e976042afca7702682e0a2398b42453430d15ed5c9d62448608212ed65d33a").unwrap();
        let expected = "864c0a933ee2fe540e4444399add1cd94ff6e4e14248eaf6df7127cd12c7a9e0f7bd92b303715c06d1c6481114d22167";
        let mut result: [u8; SHA384_HMAC_RESULT_SIZE] = [0; SHA384_HMAC_RESULT_SIZE];

        let hmac_test = HmacSha384State::new(&p_key);
        test_generic_hmac_state(hmac_test, &data, expected);
    }

    #[test]
    pub fn test_stateless_hmac384() {
        let p_key = hex::decode("0b0b0b0b0b0b0b0b0b0b0b0b0b0b0b0b").unwrap();
        let data = hex::decode("").unwrap();
        let expected = "ad88735f29e167dabded11b57e168f0b773b2985f4c2d2234c8d7a6bf01e2a791590bc0165003f9a7e47c4c687622fd6";
        let mut result: [u8; SHA384_HMAC_RESULT_SIZE] = [0; SHA384_HMAC_RESULT_SIZE];

        hmac_sha384(&p_key, &data, &mut result);
        assert_eq!(hex::encode(result), expected);
    }
}<|MERGE_RESOLUTION|>--- conflicted
+++ resolved
@@ -117,23 +117,10 @@
     expanded_key: symcrypt_sys::SYMCRYPT_HMAC_SHA384_EXPANDED_KEY,
 }
 
-<<<<<<< HEAD
 /// Using an inner HmacSha384 state that is Pin<Box<T>> since the memory address for Self is moved around when returning from HmacSha384State::new()
 ///
 /// SymCrypt expects the address for its structs to stay static through the structs lifetime to guarantee that structs are not memcpy'd as
 /// doing so would lead to use-after-free and inconsistent states.
-=======
-// /// doing so would lead to use-after-free and inconsistent states.
-// impl HmacSha256State {
-//     pub fn new(key: &[u8]) -> Self {
-//         let mut instance = HmacSha256State {
-//             inner: Box::pin(HmacSha256Inner { 
-//                 state: symcrypt_sys::SYMCRYPT_HMAC_SHA256_STATE::default(),
-//                 expanded_key: symcrypt_sys::SYMCRYPT_HMAC_SHA256_EXPANDED_KEY::default() 
-//             }),
-//         };
-
->>>>>>> da83beb1
 impl HmacSha384State {
     pub fn new(key: &[u8]) -> Self {
         let mut instance = HmacSha384State {
@@ -233,35 +220,12 @@
         let p_key = hex::decode("0b0b0b0b0b0b0b0b0b0b0b0b0b0b0b0b").unwrap();
         let data = hex::decode("").unwrap();
         let expected = "915cb2c078aaf5dfb3560cf6d96997e987b2de5cd46f9a2ef92493bfc34bab16";
-<<<<<<< HEAD
     
         let hmac_test = HmacSha256State::new(&p_key);
-=======
-        let mut result: [u8; SHA256_HMAC_RESULT_SIZE] = [0; SHA256_HMAC_RESULT_SIZE];
-    
-        let mut hmac_test = HmacSha256State::new(&p_key);
->>>>>>> da83beb1
         test_generic_hmac_state(hmac_test, &data, expected)        
     }
 
     #[test]
-<<<<<<< HEAD
-=======
-    pub fn test_hmac() {
-        let p_key = hex::decode("0b0b0b0b0b0b0b0b0b0b0b0b0b0b0b0b").unwrap();
-        let data = hex::decode("").unwrap();
-        let expected = "915cb2c078aaf5dfb3560cf6d96997e987b2de5cd46f9a2ef92493bfc34bab16";
-        let mut hmac_test = HmacSha256State::new(&p_key);
-        let mut result: [u8; SHA256_HMAC_RESULT_SIZE] = [0; SHA256_HMAC_RESULT_SIZE];
-
-
-        hmac_test.append(&data);
-        let result = hmac_test.result();
-        assert_eq!(hex::encode(result), expected);
-    }
-
-    #[test]
->>>>>>> da83beb1
     pub fn test_stateless_hmac_sha256() {
         let p_key = hex::decode("0a71d5cf99849bc13d73832dcd864244").unwrap();
         let data = hex::decode("17f1ee0c6767a1f3f04bb3c1b7a4e0d4f0e59e5963c1a3bf1540a76b25136baef425faf488722e3e331c77d26fbbd8300df532498f50c5ecd243f481f09348f964ddb8056f6e2886bb5b2f453fcf1de5629f3d166324570bf849792d35e3f711b041b1a7e30494b5d1316484ed85b8da37094627a8e66003d079bfd8beaa80dc").unwrap();
