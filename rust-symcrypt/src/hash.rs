--- conflicted
+++ resolved
@@ -138,7 +138,6 @@
 #[cfg(test)]
 mod test {
     use super::*;
-<<<<<<< HEAD
     use std::mem::size_of;
     use symcrypt_sys::{SymCryptSha256Algorithm, SymCryptSha384Algorithm};
 
@@ -148,8 +147,6 @@
             result
         }
     }
-=======
->>>>>>> 547fa555
 
     fn test_generic_hash_state<H: Hash>(mut hash_state: H, data: &[u8], expected: &str)
     where
